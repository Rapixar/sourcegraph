--- conflicted
+++ resolved
@@ -1,31 +1,17 @@
-<<<<<<< HEAD
 #!/usr/bin/env bash
-
-set -ex
-cd "$(dirname "${BASH_SOURCE[0]}")"
-
-# This merely re-tags the image to match our official versioning scheme. The
-# actual image currently lives here: https://github.com/sourcegraph/infrastructure/tree/master/docker-images
-#
-# TODO: Move the image to this directory so it is open-source and built in CI automatically.
-docker pull index.docker.io/sourcegraph/jaeger-all-in-one:1.17.1@sha256:46bfa2ac08dd08181ab443ef966d664048a6c6ac725054bcc1fbfda5bd4040a3
-docker tag index.docker.io/sourcegraph/jaeger-all-in-one:1.17.1@sha256:46bfa2ac08dd08181ab443ef966d664048a6c6ac725054bcc1fbfda5bd4040a3 "$IMAGE"
-=======
-#!/bin/bash
 
 set -euo pipefail
 
-cd $(dirname "${BASH_SOURCE[0]}")
+cd "$(dirname "${BASH_SOURCE[0]}")"
 
 export JAEGER_VERSION="${JAEGER_VERSION:-1.17.1}"
 IMAGE=${IMAGE:-sourcegraph/jaeger-all-in-one}
 
 echo "Building image ${IMAGE} from Jaeger ${JAEGER_VERSION}"
 
-docker build --no-cache -t ${IMAGE} . \
+docker build --no-cache -t "${IMAGE}" . \
   --progress=plain \
   --build-arg JAEGER_VERSION \
   --build-arg COMMIT_SHA \
   --build-arg DATE \
-  --build-arg VERSION
->>>>>>> 6029ee95
+  --build-arg VERSION