import React from 'react'
import { SiteAdminAlert } from '../../site-admin/SiteAdminAlert'
import { lazyComponent } from '../../util/lazyComponent'
import { UserSettingsAreaRoute, UserSettingsAreaRouteContext } from './UserSettingsArea'
import { Scalars } from '../../graphql-operations'
import { RouteComponentProps } from 'react-router'
import type { UserAddCodeHostsPageContainerProps } from './UserAddCodeHostsPageContainer'
import { showPasswordsPage, showAccountSecurityPage, allowUserExternalServicePublic } from './cloud-ga'

const SettingsArea = lazyComponent(() => import('../../settings/SettingsArea'), 'SettingsArea')

const UserSettingsRepositoriesPage = lazyComponent(
    () => import('./repositories/UserSettingsRepositoriesPage'),
    'UserSettingsRepositoriesPage'
)
const UserSettingsManageRepositoriesPage = lazyComponent(
    () => import('./repositories/UserSettingsManageRepositoriesPage'),
    'UserSettingsManageRepositoriesPage'
)

const UserAddCodeHostsPageContainer = lazyComponent<
    UserAddCodeHostsPageContainerProps,
    'UserAddCodeHostsPageContainer'
>(() => import('./UserAddCodeHostsPageContainer'), 'UserAddCodeHostsPageContainer')

const ExternalServicePage = lazyComponent(
    () => import('../../components/externalServices/ExternalServicePage'),
    'ExternalServicePage'
)

const UserSettingsSecurityPage = lazyComponent(
    () => import('./auth/UserSettingsSecurityPage'),
    'UserSettingsSecurityPage'
)

export const userSettingsAreaRoutes: readonly UserSettingsAreaRoute[] = [
    {
        path: '',
        exact: true,
        render: props => (
            <SettingsArea
                {...props}
                subject={props.user}
                isLightTheme={props.isLightTheme}
                extraHeader={
                    <>
                        {props.authenticatedUser && props.user.id !== props.authenticatedUser.id && (
                            <SiteAdminAlert className="sidebar__alert">
                                Viewing settings for <strong>{props.user.username}</strong>
                            </SiteAdminAlert>
                        )}
                        <p>User settings override global and organization settings.</p>
                    </>
                }
            />
        ),
    },
    {
        path: '/profile',
        exact: true,
        render: lazyComponent(() => import('./profile/UserSettingsProfilePage'), 'UserSettingsProfilePage'),
    },
    {
        path: '/password',
        exact: true,
        render: lazyComponent(() => import('./auth/UserSettingsPasswordPage'), 'UserSettingsPasswordPage'),
        condition: showPasswordsPage,
    },
    {
        path: '/emails',
        exact: true,
        render: lazyComponent(() => import('./emails/UserSettingsEmailsPage'), 'UserSettingsEmailsPage'),
    },
    {
        path: '/tokens',
        render: lazyComponent(() => import('./accessTokens/UserSettingsTokensArea'), 'UserSettingsTokensArea'),
        condition: () => window.context.accessTokensAllow !== 'none',
    },
    // future GA Cloud routes
    {
        path: '/security',
        exact: true,
        render: props => <UserSettingsSecurityPage {...props} context={window.context} />,
        condition: showAccountSecurityPage,
    },
    {
        path: '/repositories',
        render: props => (
            <UserSettingsRepositoriesPage
                {...props}
                userID={props.user.id}
                routingPrefix={props.user.url + '/settings'}
            />
        ),
        exact: true,
        condition: allowUserExternalServicePublic,
    },
    {
        path: '/repositories/manage',
        render: props => (
            <UserSettingsManageRepositoriesPage
                {...props}
                userID={props.user.id}
                routingPrefix={props.user.url + '/settings'}
            />
        ),
        exact: true,
        condition: allowUserExternalServicePublic,
    },
    {
        path: '/code-hosts',
        render: props => (
<<<<<<< HEAD
            <UserAddCodeHostsPageContainer
                userID={props.user.id}
                routingPrefix={props.user.url + '/settings'}
                history={props.history}
                match={props.match}
                location={props.location}
                context={window.context}
            />
=======
            <UserAddCodeHostsPageContainer userID={props.user.id} routingPrefix={props.user.url + '/settings'} />
>>>>>>> 3e5cf443
        ),
        exact: true,
        condition: allowUserExternalServicePublic,
    },
    {
        path: '/external-services/:id',
        render: ({ match, ...props }: RouteComponentProps<{ id: Scalars['ID'] }> & UserSettingsAreaRouteContext) => (
            <ExternalServicePage
                {...props}
                externalServiceID={match.params.id}
                afterUpdateRoute={props.user.url + '/settings/external-services'}
            />
        ),
        exact: true,
        condition: allowUserExternalServicePublic,
    },
    {
        path: '/product-research',
        exact: true,
        render: lazyComponent(() => import('./research/ProductResearch'), 'ProductResearchPage'),
        condition: () => window.context.productResearchPageEnabled,
    },
]<|MERGE_RESOLUTION|>--- conflicted
+++ resolved
@@ -110,18 +110,11 @@
     {
         path: '/code-hosts',
         render: props => (
-<<<<<<< HEAD
             <UserAddCodeHostsPageContainer
                 userID={props.user.id}
+                context={window.context}
                 routingPrefix={props.user.url + '/settings'}
-                history={props.history}
-                match={props.match}
-                location={props.location}
-                context={window.context}
             />
-=======
-            <UserAddCodeHostsPageContainer userID={props.user.id} routingPrefix={props.user.url + '/settings'} />
->>>>>>> 3e5cf443
         ),
         exact: true,
         condition: allowUserExternalServicePublic,
