import { storiesOf } from '@storybook/react'
import { createMemoryHistory } from 'history'
import React from 'react'
import { WebStory } from '../../components/WebStory'
import { SearchPatternType } from '../../graphql-operations'
import { MonacoQueryInput, MonacoQueryInputProps } from './MonacoQueryInput'

const { add } = storiesOf('web/search/input/MonacoQueryInput', module)
    .addParameters({ chromatic: { viewports: [700] } })
    .addDecorator(story => (
        <div className="p-3" style={{ height: 'calc(34px + 1rem + 1rem)', display: 'flex' }}>
            {story()}
        </div>
    ))

const history = createMemoryHistory()
const defaultProps: MonacoQueryInputProps = {
    location: history.location,
    history,
    settingsCascade: {
        final: null,
        subjects: null,
    },
    isLightTheme: false,
    globbing: false,
    queryState: { query: 'hello repo:test' },
    enableSmartQuery: false,
    patternType: SearchPatternType.literal,
    setPatternType: () => {},
    caseSensitive: false,
    setCaseSensitivity: () => {},
    versionContext: undefined,
    showSearchContext: false,
    selectedSearchContextSpec: 'global',
    setSelectedSearchContextSpec: () => {},
    availableSearchContexts: [
        {
            __typename: 'SearchContext',
            id: '1',
            spec: 'global',
            autoDefined: true,
            description: 'All repositories on Sourcegraph',
        },
        {
            __typename: 'SearchContext',
            id: '2',
            spec: '@username',
            autoDefined: true,
            description: 'Your repositories on Sourcegraph',
        },
        {
            __typename: 'SearchContext',
<<<<<<< HEAD
            id: '2',
=======
            id: '3',
>>>>>>> 381e02b8
            spec: '@username/test-version-1.5',
            autoDefined: true,
            description: 'Only code in version 1.5',
        },
    ],
    defaultSearchContextSpec: 'global',
    copyQueryButton: false,
    onChange: () => {},
    onSubmit: () => {},
}

add(
    'default',
    () => <WebStory>{props => <MonacoQueryInput {...defaultProps} isLightTheme={props.isLightTheme} />}</WebStory>,
    {}
)

add(
    'regexp enabled',
    () => (
        <WebStory>
            {props => (
                <MonacoQueryInput
                    {...defaultProps}
                    patternType={SearchPatternType.regexp}
                    isLightTheme={props.isLightTheme}
                />
            )}
        </WebStory>
    ),
    {}
)

add(
    'structural enabled',
    () => (
        <WebStory>
            {props => (
                <MonacoQueryInput
                    {...defaultProps}
                    patternType={SearchPatternType.structural}
                    isLightTheme={props.isLightTheme}
                />
            )}
        </WebStory>
    ),
    {}
)

add(
    'case sensitivity enabled',
    () => (
        <WebStory>
            {props => <MonacoQueryInput {...defaultProps} caseSensitive={true} isLightTheme={props.isLightTheme} />}
        </WebStory>
    ),
    {}
)

add(
    'with copy query button',
    () => (
        <WebStory>
            {props => <MonacoQueryInput {...defaultProps} copyQueryButton={true} isLightTheme={props.isLightTheme} />}
        </WebStory>
    ),
    {}
)

add(
    'with search contexts',
    () => (
        <WebStory>
            {props => (
                <MonacoQueryInput
                    {...defaultProps}
                    showSearchContext={true}
                    isLightTheme={props.isLightTheme}
                    selectedSearchContextSpec="global"
                />
            )}
        </WebStory>
    ),
    {}
)

add(
    'with search contexts, user context selected',
    () => (
        <WebStory>
            {props => (
                <MonacoQueryInput
                    {...defaultProps}
                    showSearchContext={true}
                    isLightTheme={props.isLightTheme}
                    selectedSearchContextSpec="@username/test-version-1.5"
                />
            )}
        </WebStory>
    ),
    {}
)

add(
    'with search contexts, disabled based on query',
    () => (
        <WebStory>
            {props => (
                <MonacoQueryInput
                    {...defaultProps}
                    showSearchContext={true}
                    isLightTheme={props.isLightTheme}
                    queryState={{ query: 'hello context:global' }}
                    selectedSearchContextSpec="@username"
                />
            )}
        </WebStory>
    ),
    {}
)<|MERGE_RESOLUTION|>--- conflicted
+++ resolved
@@ -50,11 +50,7 @@
         },
         {
             __typename: 'SearchContext',
-<<<<<<< HEAD
-            id: '2',
-=======
             id: '3',
->>>>>>> 381e02b8
             spec: '@username/test-version-1.5',
             autoDefined: true,
             description: 'Only code in version 1.5',
