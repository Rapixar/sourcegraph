--- conflicted
+++ resolved
@@ -24,13 +24,8 @@
     ListSearchContextsVariables,
     AutoDefinedSearchContextsResult,
     AutoDefinedSearchContextsVariables,
-<<<<<<< HEAD
-    ResolveSearchContextSpecResult,
-    ResolveSearchContextSpecVariables,
-=======
     IsSearchContextAvailableResult,
     IsSearchContextAvailableVariables,
->>>>>>> aedb0a4d
     Scalars,
     FetchSearchContextResult,
     FetchSearchContextVariables,
@@ -234,7 +229,6 @@
     refCount()
 )
 
-<<<<<<< HEAD
 const searchContextFragment = gql`
     fragment SearchContextFields on SearchContext {
         __typename
@@ -252,21 +246,11 @@
     }
 `
 
-=======
->>>>>>> aedb0a4d
 export const fetchAutoDefinedSearchContexts = defer(() =>
     requestGraphQL<AutoDefinedSearchContextsResult, AutoDefinedSearchContextsVariables>(gql`
         query AutoDefinedSearchContexts {
             autoDefinedSearchContexts {
-<<<<<<< HEAD
                 ...SearchContextFields
-=======
-                __typename
-                id
-                spec
-                description
-                autoDefined
->>>>>>> aedb0a4d
             }
         }
         ${searchContextFragment}
@@ -288,36 +272,16 @@
             query ListSearchContexts($first: Int!, $after: String, $query: String) {
                 searchContexts(first: $first, after: $after, query: $query) {
                     nodes {
-<<<<<<< HEAD
                         ...SearchContextFields
                     }
                     pageInfo {
                         hasNextPage
-=======
-                        __typename
-                        id
-                        spec
-                        description
-                        autoDefined
-                        repositories {
-                            __typename
-                            repository {
-                                name
-                            }
-                            revisions
-                        }
-                    }
-                    pageInfo {
->>>>>>> aedb0a4d
                         endCursor
                     }
                     totalCount
                 }
             }
-<<<<<<< HEAD
             ${searchContextFragment}
-=======
->>>>>>> aedb0a4d
         `,
         { first, after: after ?? null, query: query ?? null }
     ).pipe(
@@ -326,7 +290,6 @@
     )
 }
 
-<<<<<<< HEAD
 export const fetchSearchContext = (id: Scalars['ID']): Observable<GQL.ISearchContext> => {
     const query = gql`
         query FetchSearchContext($id: ID!) {
@@ -347,23 +310,6 @@
     )
 }
 
-export function resolveSearchContextSpec(
-    spec: string
-): Observable<ResolveSearchContextSpecResult['resolveSearchContextSpec']> {
-    return requestGraphQL<ResolveSearchContextSpecResult, ResolveSearchContextSpecVariables>(
-        gql`
-            query ResolveSearchContextSpec($spec: String!) {
-                resolveSearchContextSpec(spec: $spec) {
-                    id
-                    spec
-                    description
-                    autoDefined
-                }
-            }
-        `,
-        { spec }
-    ).pipe(map(result => result.data?.resolveSearchContextSpec ?? null))
-=======
 export function isSearchContextAvailable(
     spec: string
 ): Observable<IsSearchContextAvailableResult['isSearchContextAvailable']> {
@@ -375,7 +321,6 @@
         `,
         { spec }
     ).pipe(map(result => result.data?.isSearchContextAvailable ?? false))
->>>>>>> aedb0a4d
 }
 
 export function fetchSuggestions(query: string): Observable<SearchSuggestion[]> {
