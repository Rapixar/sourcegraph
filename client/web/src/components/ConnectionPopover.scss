.connection-popover {
    isolation: isolate;
    display: flex;
    flex-direction: column;

    min-width: 25rem;
    max-width: 70vw;

    --popover-item-padding-h: 1rem;
    --popover-item-padding-v: 0.25rem;
    background-color: var(--color-bg-1);

    &__content {
        flex: 1 1 auto;
        display: flex;
        flex-direction: column;

        min-height: initial;
        max-height: calc(min(20rem, 70vh));

        .alert {
            word-break: break-word;
        }
    }

    &__nodes {
<<<<<<< HEAD
        border-top: solid 1px var(--border-color-2);
        padding-top: 0.25rem;
        padding-bottom: 0.25rem;
=======
        &:empty {
            display: none;
        }
        .theme-redesign & {
            border-top: solid 1px var(--border-color-2);
            padding-top: 0.25rem;
            padding-bottom: 0.25rem;
        }
>>>>>>> 6df38b3f
    }

    &__node {
        border-bottom: none;

        &:last-child {
            border-bottom: none;
        }
        &-link {
            display: flex;
            align-items: center;
            padding: var(--popover-item-padding-v) var(--popover-item-padding-h);
            color: var(--text-muted);
            text-decoration: none;
            border: none;

            &:hover,
            &:focus {
                background-color: var(--primary);
                color: var(--light-text);
            }

<<<<<<< HEAD
            &-icon {
                display: none;
            }
=======
>>>>>>> 6df38b3f
            &--active {
                font-weight: inherit;
                background-color: var(--color-bg-3);
            }
        }
    }

    &__input {
        margin: 0.5rem;
        padding-left: 0.5rem;
        padding-right: 0.5rem;
    }
}<|MERGE_RESOLUTION|>--- conflicted
+++ resolved
@@ -24,20 +24,9 @@
     }
 
     &__nodes {
-<<<<<<< HEAD
         border-top: solid 1px var(--border-color-2);
         padding-top: 0.25rem;
         padding-bottom: 0.25rem;
-=======
-        &:empty {
-            display: none;
-        }
-        .theme-redesign & {
-            border-top: solid 1px var(--border-color-2);
-            padding-top: 0.25rem;
-            padding-bottom: 0.25rem;
-        }
->>>>>>> 6df38b3f
     }
 
     &__node {
@@ -60,12 +49,6 @@
                 color: var(--light-text);
             }
 
-<<<<<<< HEAD
-            &-icon {
-                display: none;
-            }
-=======
->>>>>>> 6df38b3f
             &--active {
                 font-weight: inherit;
                 background-color: var(--color-bg-3);
