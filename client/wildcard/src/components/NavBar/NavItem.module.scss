@import '../../global-styles/breakpoints';

.item {
    display: flex;
    align-items: stretch;
    margin: 0 0.75rem;
    &:first-child {
        margin-left: 0;
    }
    &:last-child {
        margin-right: 0;
    }
    @include media-breakpoint-down(sm) {
        margin: 0;
        &:first-of-type {
            .link {
                border-top-right-radius: var(--border-radius);
                border-top-left-radius: var(--border-radius);
            }
        }
        &:last-of-type {
            .link {
                border-bottom-right-radius: var(--border-radius);
                border-bottom-left-radius: var(--border-radius);
            }
        }
    }
}

.link {
    outline-offset: -1px;
    display: flex;
    align-items: center;
    justify-content: center;
    &:hover {
        text-decoration: none;
    }
    &:focus-visible {
        outline: none;
        box-shadow: none;
        .text {
            padding: 0.125rem;
            outline: 1px solid transparent;
            box-shadow: 0 0 0 2px var(--primary-2);
            @include media-breakpoint-down(md) {
                padding: 0 0.125rem;
            }
        }
        .icon {
            @media (--md-breakpoint-down) {
                outline: 1px solid transparent;
                box-shadow: 0 0 0 2px var(--primary-2);
            }
            @media (--sm-breakpoint-down) {
                outline: none;
                box-shadow: none;
            }
        }
        .icon-included {
            margin-left: 0.125rem;
            margin-right: -0.125rem;
        }
    }
    &:hover:not(.active) {
        border-bottom: 2px solid var(--border-color-2);
        .link-content {
            margin-bottom: -0.125rem;
        }
        @include media-breakpoint-down(sm) {
            background-color: var(--link-color);
            .icon,
            .text {
                color: var(--light-text);
            }
        }
    }
    .link-content {
        display: inline-flex;
        align-items: center;
    }
<<<<<<< HEAD
    @include media-breakpoint-down(sm) {
        padding: 0.25rem 0.625rem;
=======
    @media (--sm-breakpoint-down) {
        padding: 0.25rem 0;
>>>>>>> 6c49185a
        flex: 1;
        align-items: flex-start;
        justify-content: flex-start;
    }
}

<<<<<<< HEAD
=======
.item {
    display: flex;
    align-items: stretch;
    margin: 0 0.75rem;
    &:first-child {
        margin-left: 0;
    }
    &:last-child {
        margin-right: 0;
    }
    &:first-child,
    &:last-child {
        @media (--sm-breakpoint-down) {
            margin: 0;
        }
    }
    @media (--sm-breakpoint-down) {
        margin: 0;
    }
}

>>>>>>> 6c49185a
.active {
    border-bottom: 2px solid var(--brand-secondary);
    .link-content {
        margin-bottom: -0.125rem;
    }
    @include media-breakpoint-down(sm) {
        border: 1px solid transparent;
        background-color: var(--link-color);
    }
    .text,
    .icon {
        @include media-breakpoint-down(sm) {
            color: var(--light-text);
        }
    }
}

.icon {
    color: var(--header-icon-color);
    border-radius: 3px;
<<<<<<< HEAD
    height: 1rem;
    width: 1rem;
    @include media-breakpoint-down(md) {
=======
    @media (--md-breakpoint-down) {
>>>>>>> 6c49185a
        color: var(--icon-color);
    }
    @include media-breakpoint-down(sm) {
        color: var(--body-color);
    }
}

.icon-included {
    margin-left: 0.25rem;
    display: inline-flex;
    @media (--md-breakpoint-down) {
        display: none;
    }
    @media (--sm-breakpoint-down) {
        display: inline-flex;
    }
}

.text {
    color: var(--body-color);
    border-radius: 3px;
}<|MERGE_RESOLUTION|>--- conflicted
+++ resolved
@@ -78,43 +78,14 @@
         display: inline-flex;
         align-items: center;
     }
-<<<<<<< HEAD
     @include media-breakpoint-down(sm) {
         padding: 0.25rem 0.625rem;
-=======
-    @media (--sm-breakpoint-down) {
-        padding: 0.25rem 0;
->>>>>>> 6c49185a
         flex: 1;
         align-items: flex-start;
         justify-content: flex-start;
     }
 }
 
-<<<<<<< HEAD
-=======
-.item {
-    display: flex;
-    align-items: stretch;
-    margin: 0 0.75rem;
-    &:first-child {
-        margin-left: 0;
-    }
-    &:last-child {
-        margin-right: 0;
-    }
-    &:first-child,
-    &:last-child {
-        @media (--sm-breakpoint-down) {
-            margin: 0;
-        }
-    }
-    @media (--sm-breakpoint-down) {
-        margin: 0;
-    }
-}
-
->>>>>>> 6c49185a
 .active {
     border-bottom: 2px solid var(--brand-secondary);
     .link-content {
@@ -135,13 +106,9 @@
 .icon {
     color: var(--header-icon-color);
     border-radius: 3px;
-<<<<<<< HEAD
     height: 1rem;
     width: 1rem;
     @include media-breakpoint-down(md) {
-=======
-    @media (--md-breakpoint-down) {
->>>>>>> 6c49185a
         color: var(--icon-color);
     }
     @include media-breakpoint-down(sm) {
