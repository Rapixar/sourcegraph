--- conflicted
+++ resolved
@@ -218,13 +218,8 @@
     "d3-scale": "^3.2.0",
     "d3-selection": "^1.4.0",
     "d3-shape": "^1.3.5",
-<<<<<<< HEAD
     "date-fns": "^2.6.0",
     "downshift": "^3.3.5",
-=======
-    "date-fns": "^2.7.0",
-    "downshift": "^3.2.10",
->>>>>>> a4c77313
     "focus-visible": "^5.0.2",
     "got": "^9.6.0",
     "graphiql": "^0.13.2",
